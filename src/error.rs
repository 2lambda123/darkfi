use std::fmt;
use rusqlite;

use crate::net::error::NetError;
<<<<<<< HEAD
use crate::service::ServicesError;
use crate::state;
=======
>>>>>>> 6c932412
use crate::vm::ZKVMError;

pub type Result<T> = std::result::Result<T, Error>;

#[derive(Debug)]
pub enum Error {
    Foo,
    CommitsDontAdd,
    InvalidCredential,
    TransactionPedersenCheckFailed,
    TokenAlreadySpent,
    InputTokenVerifyFailed,
    RangeproofPedersenMatchFailed,
    ProofsFailed,
    MissingProofs,
    Io(std::io::Error),
    /// VarInt was encoded in a non-minimal way
    NonMinimalVarInt,
    /// Parsing error
    ParseFailed(&'static str),
    ParseIntError,
    AsyncChannelError(String),
    MalformedPacket,
    AddrParseError,
    BadVariableRefType,
    BadOperationType,
    BadConstraintType,
    InvalidParamName,
    MissingParams,
    VMError(ZKVMError),
    BadContract,
    Groth16Error(bellman::SynthesisError),
    RusqliteError(rusqlite::Error),
    OperationFailed,
    ConnectFailed,
    ConnectTimeout,
    ChannelStopped,
    ChannelTimeout,
    ServiceStopped,
    Utf8Error,
    NoteDecryptionFailed,
    ServicesError(&'static str),
    ZMQError(zeromq::ZmqError),
    VerifyFailed(state::VerifyFailed),
}

impl std::error::Error for Error {}

impl fmt::Display for Error {
    fn fmt(&self, f: &mut fmt::Formatter) -> std::fmt::Result {
        match *self {
            Error::Foo => f.write_str("foo"),
            Error::CommitsDontAdd => f.write_str("Commits don't add up properly"),
            Error::InvalidCredential => f.write_str("Credential is invalid"),
            Error::TransactionPedersenCheckFailed => {
                f.write_str("Transaction pedersens for input and output don't sum up")
            }
            Error::TokenAlreadySpent => f.write_str("This input token is already spent"),
            Error::InputTokenVerifyFailed => f.write_str("Input token verify of credential failed"),
            Error::RangeproofPedersenMatchFailed => {
                f.write_str("Rangeproof pedersen check for match failed")
            }
            Error::ProofsFailed => f.write_str("Proof validation failed"),
            Error::MissingProofs => f.write_str("Missing proofs"),
            Error::Io(ref err) => fmt::Display::fmt(err, f),
            Error::NonMinimalVarInt => f.write_str("non-minimal varint"),
            Error::ParseFailed(ref err) => write!(f, "parse failed: {}", err),
            Error::ParseIntError => f.write_str("Parse int error"),
            Error::AsyncChannelError(ref err) => write!(f, "async_channel error: {}", err),
            Error::MalformedPacket => f.write_str("Malformed packet"),
            Error::AddrParseError => f.write_str("Unable to parse address"),
            Error::BadVariableRefType => f.write_str("Bad variable ref type byte"),
            Error::BadOperationType => f.write_str("Bad operation type byte"),
            Error::BadConstraintType => f.write_str("Bad constraint type byte"),
            Error::InvalidParamName => f.write_str("Invalid param name"),
            Error::MissingParams => f.write_str("Missing params"),
            Error::VMError(_) => f.write_str("VM error"),
            Error::BadContract => f.write_str("Contract is poorly defined"),
            Error::Groth16Error(ref err) => write!(f, "groth16 error: {}", err),
            Error::RusqliteError(ref err) => write!(f, "Rusqlite error: {}", err),
            Error::OperationFailed => f.write_str("Operation failed"),
            Error::ConnectFailed => f.write_str("Connection failed"),
            Error::ConnectTimeout => f.write_str("Connection timed out"),
            Error::ChannelStopped => f.write_str("Channel stopped"),
            Error::ChannelTimeout => f.write_str("Channel timed out"),
            Error::ServiceStopped => f.write_str("Service stopped"),
            Error::Utf8Error => f.write_str("Malformed UTF8"),
            Error::NoteDecryptionFailed => f.write_str("Unable to decrypt mint note"),
            Error::ServicesError(ref err) => write!(f, "Services error: {}", err),
            Error::ZMQError(ref err) => write!(f, "zmq error: {}", err),
            Error::VerifyFailed(ref err) => write!(f, "Verify failed: {}", err),
        }
    }
}

impl From<zeromq::ZmqError> for Error {
    fn from(err: zeromq::ZmqError) -> Error {
        Error::ZMQError(err)
    }
}

impl From<std::io::Error> for Error {
    fn from(err: std::io::Error) -> Error {
        Error::Io(err)
    }
}

impl From<rusqlite::Error> for Error {
    fn from(err: rusqlite::Error) -> Error {
        Error::RusqliteError(err)
    }
}

impl From<ZKVMError> for Error {
    fn from(err: ZKVMError) -> Error {
        Error::VMError(err)
    }
}

impl From<bellman::SynthesisError> for Error {
    fn from(err: bellman::SynthesisError) -> Error {
        Error::Groth16Error(err)
    }
}

impl<T> From<async_channel::SendError<T>> for Error {
    fn from(err: async_channel::SendError<T>) -> Error {
        Error::AsyncChannelError(err.to_string())
    }
}

impl From<async_channel::RecvError> for Error {
    fn from(err: async_channel::RecvError) -> Error {
        Error::AsyncChannelError(err.to_string())
    }
}

impl From<std::net::AddrParseError> for Error {
    fn from(_err: std::net::AddrParseError) -> Error {
        Error::AddrParseError
    }
}

impl From<std::num::ParseIntError> for Error {
    fn from(_err: std::num::ParseIntError) -> Error {
        Error::ParseIntError
    }
}

impl From<NetError> for Error {
    fn from(err: NetError) -> Error {
        match err {
            NetError::OperationFailed => Error::OperationFailed,
            NetError::ConnectFailed => Error::ConnectFailed,
            NetError::ConnectTimeout => Error::ConnectTimeout,
            NetError::ChannelStopped => Error::ChannelStopped,
            NetError::ChannelTimeout => Error::ChannelTimeout,
            NetError::ServiceStopped => Error::ServiceStopped,
        }
    }
}

impl From<std::string::FromUtf8Error> for Error {
    fn from(_err: std::string::FromUtf8Error) -> Error {
        Error::Utf8Error
    }
}

impl From<state::VerifyFailed> for Error {
    fn from(err: state::VerifyFailed) -> Error {
        Error::VerifyFailed(err)
    }
}
<|MERGE_RESOLUTION|>--- conflicted
+++ resolved
@@ -1,12 +1,8 @@
+use rusqlite;
 use std::fmt;
-use rusqlite;
 
 use crate::net::error::NetError;
-<<<<<<< HEAD
-use crate::service::ServicesError;
 use crate::state;
-=======
->>>>>>> 6c932412
 use crate::vm::ZKVMError;
 
 pub type Result<T> = std::result::Result<T, Error>;
@@ -179,4 +175,4 @@
     fn from(err: state::VerifyFailed) -> Error {
         Error::VerifyFailed(err)
     }
-}
+}