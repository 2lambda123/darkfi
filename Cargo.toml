--- conflicted
+++ resolved
@@ -1,10 +1,6 @@
 [package]
 name = "darkfi"
-<<<<<<< HEAD
-version = "0.0.1"
-=======
 version = "0.2.0"
->>>>>>> 7fc6bb91
 homepage = "https://dark.fi"
 description = "Anonymous. Uncensored. Sovereign."
 authors = ["darkfi <dev@dark.fi>"]
@@ -79,11 +75,6 @@
 simple_logger = "1.13.0"
 signal-hook = "0.3.10"
 signal-hook-async-std = "0.2.1"
-<<<<<<< HEAD
-lazy_static = "1.4.0"
-thiserror = "1.0.30"
-=======
->>>>>>> 7fc6bb91
 
 # Used for Websockets client implementation.
 async-tungstenite = "0.15.0"
