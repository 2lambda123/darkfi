--- conflicted
+++ resolved
@@ -34,11 +34,7 @@
 	"bin/tau/taud",
 	"bin/tau/tau-cli",
 	"bin/vanityaddr",
-<<<<<<< HEAD
-=======
 	"bin/lilith",
-
->>>>>>> 22be735e
 	"src/sdk",
 	"src/util/derive",
 	"src/util/derive-internal",
