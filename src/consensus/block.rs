--- conflicted
+++ resolved
@@ -4,13 +4,8 @@
 use log::debug;
 use rand::rngs::OsRng;
 
-<<<<<<< HEAD
-use super::{Metadata, StreamletMetadata, OuroborosMetadata, BLOCK_VERSION, TransactionLeadProof};
-=======
-use super::{
-    Metadata, StreamletMetadata, BLOCK_INFO_MAGIC_BYTES, BLOCK_MAGIC_BYTES, BLOCK_VERSION,
-};
->>>>>>> 22be735e
+use super::{Metadata, StreamletMetadata, OuroborosMetadata, BLOCK_INFO_MAGIC_BYTES, BLOCK_MAGIC_BYTES,BLOCK_VERSION, TransactionLeadProof};
+
 use crate::{
     crypto::{
         address::Address, constants::MERKLE_DEPTH, keypair::Keypair, merkle_node::MerkleNode,
@@ -22,11 +17,7 @@
         serial::{serialize, SerialDecodable, SerialEncodable},
         time::Timestamp,
     },
-<<<<<<< HEAD
-
     Result,
-=======
->>>>>>> 22be735e
 };
 
 /// This struct represents a tuple of the form (version, state, epoch, slot, timestamp, merkle_root).
@@ -46,17 +37,18 @@
     pub root: MerkleNode,
 }
 
-<<<<<<< HEAD
-impl net::Message for Block {
-    fn name() -> &'static str {
-        "block"
-    }
-}
-
-impl Block {
-=======
+impl Default for Header {
+    fn default() -> Self {
+        Header::new(blake3::Hash(""),
+                    0,
+                    0,
+                    Timestamp::current_time(),
+                    pallas::Base::Zero())
+        )
+    }
+}
+
 impl Header {
->>>>>>> 22be735e
     pub fn new(
         state: blake3::Hash,
         epoch: u64,
@@ -69,17 +61,9 @@
     }
 
     /// Generate the genesis block.
-<<<<<<< HEAD
-    pub fn genesis_block(genesis_ts: Timestamp, genesis_data: blake3::Hash) -> Self {
-        let eta : [u8; 32] = *blake3::hash(b"let there be dark!").as_bytes();
-        let empty_lead_proof = TransactionLeadProof::default();
-        let metadata =
-            Metadata::new(genesis_ts, eta, empty_lead_proof);
-=======
     pub fn genesis_header(genesis_ts: Timestamp, genesis_data: blake3::Hash) -> Self {
         let tree = BridgeTree::<MerkleNode, MERKLE_DEPTH>::new(100);
         let root = tree.root(0).unwrap();
->>>>>>> 22be735e
 
         Self::new(genesis_data, 0, 0, genesis_ts, root)
     }
@@ -97,30 +81,46 @@
 pub struct Block {
     /// Block magic bytes
     pub magic: [u8; 4],
-    /// Block header hash
-    pub header: blake3::Hash,
-    /// Transaction hashes
+    /// Block header
+    header: Header,
+    /// Trasaction hashes
     pub txs: Vec<blake3::Hash>,
-    /// Additional block information
-    pub metadata: Metadata,
+    /// ouroboros block information,
+    pub om: OuroborosMetadata,
+    /// streamlet
+    pub sm: StreamletMetadata,
+}
+
+impl net::Message for Block {
+    fn name() -> &'static str {
+        "block"
+    }
 }
 
 impl Block {
-    pub fn new(header: blake3::Hash, txs: Vec<blake3::Hash>, metadata: Metadata) -> Self {
+    pub fn new(
+        st: blake3::Hash,
+        e: u64,
+        sl: u64,
+        txs: Vec<blake3::Hash>,
+        root: MerkleNode,
+        ouroborosMetadata: OuroborosMetadata,
+    ) -> Self {
         let magic = *BLOCK_MAGIC_BYTES;
-        Self { magic, header, txs, metadata }
+        let ts = Timestamp::curent_time();
+        let header = Header::new(st, e, sl, ts, root);
+        Self { magic, header txs, ouroborosMetadata }
     }
 
     /// Generate the genesis block.
     pub fn genesis_block(genesis_ts: Timestamp, genesis_data: blake3::Hash) -> Self {
+        let magic = *BLOCK_MAGIC_BYTES;
+        //let eta : [u8; 32] = *blake3::hash(b"let there be dark!").as_bytes();
+        //let empty_lead_proof = TransactionLeadProof::default();
         let header = Header::genesis_header(genesis_ts, genesis_data);
-        // Signing the genesis data using a random keypair
-        let keypair = Keypair::random(&mut OsRng);
-        let signature = keypair.secret.sign(&genesis_data.as_bytes()[..]);
-        let address = Address::from(keypair.public);
-        let metadata = Metadata::new(String::from("proof"), String::from("r"), signature, address);
-
-        Self::new(header.headerhash(), vec![], metadata)
+        let om = OuroborosMetadata::default();
+        let sm = StreamletMetadata::default();
+        Self::new(magic, header.headerhash(), vec![], om, sm)
     }
 }
 
@@ -148,21 +148,20 @@
     pub header: Header,
     /// Transactions payload
     pub txs: Vec<Transaction>,
-    /// Additional proposal information
-    pub metadata: Metadata,
-    // Proposal information used by Streamlet consensus
+    /// ouroboros metadata
+    pub om: OuroborosMetadata,
+    /// Proposal information used by Streamlet consensus
     pub sm: StreamletMetadata,
 }
 
 impl Default for BlockInfo {
     fn default() -> Self {
+        let magic = *BLOCK_MAGIC_BYTES;
         Self {
-            v: 0,
-            st: blake3::hash(b""),
-            e: 0,
-            sl: 0,
+            magic: magic,
+            header: Header::default(),
             txs: vec![],
-            metadata: Metadata::default(),
+            om: OuroborosMetadata::default(),
             sm: StreamletMetadata::default(),
         }
     }
@@ -173,18 +172,16 @@
         "blockinfo"
     }
 }
-
 
 impl BlockInfo {
     pub fn new(
         header: Header,
         txs: Vec<Transaction>,
-        metadata: Metadata,
+        om: OuroborosMetadata,
         sm: StreamletMetadata
     ) -> Self {
-<<<<<<< HEAD
-        let v = *BLOCK_VERSION;
-        Self { v, st, e, sl, txs, metadata, sm}
+        let magic = *BLOCK_MAGIC_BYTES;
+        Self e{magic, header, txs, om, sm}
     }
 
     /// Calculate the block hash
@@ -197,23 +194,22 @@
 impl From<BlockInfo> for Block {
     fn from(b: BlockInfo) -> Self {
         let txids = b.txs.iter().map(|x| blake3::hash(&serialize(x))).collect();
-        Self { v: b.v, st: b.st, e: b.e, sl: b.sl, txs: txids, metadata: b.metadata }
-    }
-}
-
-impl_vec!(BlockInfo);
-=======
-        let magic = *BLOCK_INFO_MAGIC_BYTES;
-        Self { magic, header, txs, metadata, sm }
-    }
-}
+        Self { magic: b.magic,
+               header: b.header,
+               txs: txids,
+               om: b.om,
+               sm: b.sm,
+        }
+    }
+}
+
 
 impl net::Message for BlockInfo {
     fn name() -> &'static str {
         "blockinfo"
     }
 }
->>>>>>> 22be735e
+
 
 /// Auxiliary structure used for blockchain syncing
 #[derive(Debug, Clone, SerialEncodable, SerialDecodable)]
@@ -240,10 +236,10 @@
     pub fn new(
         header: Header,
         txs: Vec<Transaction>,
-        metadata: Metadata,
+        om: OuroborosMetadata,
         sm: StreamletMetadata,
     ) -> Self {
-        let block = BlockInfo::new(header, txs, metadata, sm);
+        let block = BlockInfo::new(header, txs, om, sm);
         Self { block }
     }
 }
@@ -251,16 +247,14 @@
 impl PartialEq for BlockProposal {
     fn eq(&self, other: &Self) -> bool {
         self.block.header == other.block.header &&
-            self.block.txs == other.block.txs &&
-            self.block.metadata == other.block.metadata
+            self.block.txs == other.block.txs
     }
 }
 
 impl fmt::Display for BlockProposal {
     fn fmt(&self, formatter: &mut fmt::Formatter) -> fmt::Result {
         formatter.write_fmt(format_args!(
-            "BlockProposal {{ leader: {}, hash: {}, epoch: {}, slot: {}, txs: {} }}",
-            self.block.metadata.address,
+            "BlockProposal {{ hash: {}, epoch: {}, slot: {}, txs: {} }}",
             self.block.header.headerhash(),
             self.block.header.epoch,
             self.block.header.slot,
