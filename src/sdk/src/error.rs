--- conflicted
+++ resolved
@@ -74,7 +74,6 @@
     };
 }
 
-<<<<<<< HEAD
 pub const CUSTOM_ZERO: i64 = to_builtin!(1);
 pub const INTERNAL_ERROR: i64 = to_builtin!(2);
 pub const SET_RETVAL_ERROR: i64 = to_builtin!(3);
@@ -86,25 +85,10 @@
 pub const CALLER_ACCESS_DENIED: i64 = to_builtin!(9);
 pub const DB_NOT_FOUND: i64 = to_builtin!(10);
 pub const DB_SET_FAILED: i64 = to_builtin!(11);
+pub const DB_LOOKUP_FAILED: i64 = to_builtin!(12);
+pub const DB_GET_FAILED: i64 = to_builtin!(13);
 
 impl From<ContractError> for i64 {
-=======
-pub const CUSTOM_ZERO: u64 = to_builtin!(1);
-pub const INTERNAL_ERROR: u64 = to_builtin!(2);
-pub const SET_UPDATE_ERROR: u64 = to_builtin!(3);
-pub const IO_ERROR: u64 = to_builtin!(4);
-pub const NULLIFIER_EXIST_CHECK: u64 = to_builtin!(5);
-pub const VALID_MERKLE_CHECK: u64 = to_builtin!(6);
-pub const UPDATE_ALREADY_SET: u64 = to_builtin!(7);
-pub const DB_INIT_FAILED: u64 = to_builtin!(8);
-pub const CALLER_ACCESS_DENIED: u64 = to_builtin!(9);
-pub const DB_NOT_FOUND: u64 = to_builtin!(10);
-pub const DB_SET_FAILED: u64 = to_builtin!(11);
-pub const DB_LOOKUP_FAILED: u64 = to_builtin!(12);
-pub const DB_GET_FAILED: u64 = to_builtin!(13);
-
-impl From<ContractError> for u64 {
->>>>>>> 60934a20
     fn from(err: ContractError) -> Self {
         match err {
             ContractError::Internal => INTERNAL_ERROR,
