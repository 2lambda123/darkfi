use std::time::Instant;

use halo2_proofs::circuit::Value;
use log::debug;
use pasta_curves::{arithmetic::CurveAffine, group::Curve};
use rand::rngs::OsRng;

use crate::{
    crypto::{
        coin::Coin,
        keypair::PublicKey,
        proof::{Proof, ProvingKey, VerifyingKey},
<<<<<<< HEAD
        types::{DrkCoinBlind, DrkSerial, DrkTokenId, DrkValue, DrkValueBlind, DrkValueCommit},
        util::{pedersen_commitment_base, pedersen_commitment_u64},
=======
        types::{
            DrkCircuitField, DrkCoinBlind, DrkSerial, DrkSpendHook, DrkTokenId, DrkUserData,
            DrkValue, DrkValueBlind, DrkValueCommit,
        },
        util::{pedersen_commitment_base, pedersen_commitment_u64, poseidon_hash},
>>>>>>> 22be735e
    },
    util::serial::{SerialDecodable, SerialEncodable},
    zk::circuit::mint_contract::MintContract,
    Result,
};

#[derive(Debug, Clone, PartialEq, Eq, SerialEncodable, SerialDecodable)]
pub struct MintRevealedValues {
    pub value_commit: DrkValueCommit,
    pub token_commit: DrkValueCommit,
    pub coin: Coin,
}

impl MintRevealedValues {
    #[allow(clippy::too_many_arguments)]
    pub fn compute(
        value: u64,
        token_id: DrkTokenId,
        value_blind: DrkValueBlind,
        token_blind: DrkValueBlind,
        serial: DrkSerial,
        spend_hook: DrkSpendHook,
        user_data: DrkUserData,
        coin_blind: DrkCoinBlind,
        public_key: PublicKey,
    ) -> Self {
        let value_commit = pedersen_commitment_u64(value, value_blind);
        let token_commit = pedersen_commitment_base(token_id, token_blind);

        let coords = public_key.0.to_affine().coordinates().unwrap();

        let coin = poseidon_hash::<8>([
            *coords.x(),
            *coords.y(),
            DrkValue::from(value),
            token_id,
            serial,
            spend_hook,
            user_data,
            coin_blind,
        ]);

        MintRevealedValues { value_commit, token_commit, coin: Coin(coin) }
    }

    pub fn make_outputs(&self) -> Vec<DrkCircuitField> {
        let value_coords = self.value_commit.to_affine().coordinates().unwrap();
        let token_coords = self.token_commit.to_affine().coordinates().unwrap();

        vec![
            self.coin.0,
            *value_coords.x(),
            *value_coords.y(),
            *token_coords.x(),
            *token_coords.y(),
        ]
    }
}

#[allow(clippy::too_many_arguments)]
pub fn create_mint_proof(
    pk: &ProvingKey,
    value: u64,
    token_id: DrkTokenId,
    value_blind: DrkValueBlind,
    token_blind: DrkValueBlind,
    serial: DrkSerial,
    spend_hook: DrkSpendHook,
    user_data: DrkUserData,
    coin_blind: DrkCoinBlind,
    public_key: PublicKey,
) -> Result<(Proof, MintRevealedValues)> {
    let revealed = MintRevealedValues::compute(
        value,
        token_id,
        value_blind,
        token_blind,
        serial,
        spend_hook,
        user_data,
        coin_blind,
        public_key,
    );

    let coords = public_key.0.to_affine().coordinates().unwrap();

    let c = MintContract {
        pub_x: Value::known(*coords.x()),
        pub_y: Value::known(*coords.y()),
        value: Value::known(DrkValue::from(value)),
        token: Value::known(token_id),
        serial: Value::known(serial),
        coin_blind: Value::known(coin_blind),
        spend_hook: Value::known(spend_hook),
        user_data: Value::known(user_data),
        value_blind: Value::known(value_blind),
        token_blind: Value::known(token_blind),
    };

    let start = Instant::now();
    let public_inputs = revealed.make_outputs();
    let proof = Proof::create(pk, &[c], &public_inputs, &mut OsRng)?;
    debug!("Prove mint: [{:?}]", start.elapsed());

    Ok((proof, revealed))
}

pub fn verify_mint_proof(
    vk: &VerifyingKey,
    proof: &Proof,
    revealed: &MintRevealedValues,
) -> Result<()> {
    let start = Instant::now();
    let public_inputs = revealed.make_outputs();
    proof.verify(vk, &public_inputs)?;
    debug!("Verify mint: [{:?}]", start.elapsed());
    Ok(())
}<|MERGE_RESOLUTION|>--- conflicted
+++ resolved
@@ -10,16 +10,10 @@
         coin::Coin,
         keypair::PublicKey,
         proof::{Proof, ProvingKey, VerifyingKey},
-<<<<<<< HEAD
-        types::{DrkCoinBlind, DrkSerial, DrkTokenId, DrkValue, DrkValueBlind, DrkValueCommit},
-        util::{pedersen_commitment_base, pedersen_commitment_u64},
-=======
         types::{
-            DrkCircuitField, DrkCoinBlind, DrkSerial, DrkSpendHook, DrkTokenId, DrkUserData,
-            DrkValue, DrkValueBlind, DrkValueCommit,
+            DrkCircuitField, DrkCoinBlind, DrkSerial, DrkSpendHook, DrkTokenId, DrkUserData, DrkValue, DrkValueBlind, DrkValueCommit,
         },
         util::{pedersen_commitment_base, pedersen_commitment_u64, poseidon_hash},
->>>>>>> 22be735e
     },
     util::serial::{SerialDecodable, SerialEncodable},
     zk::circuit::mint_contract::MintContract,
