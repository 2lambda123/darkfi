use async_trait::async_trait;
use clap::clap_app;
use log::debug;
use serde_json::{json, Value};

use async_std::sync::{Arc, Mutex};
use std::path::PathBuf;
//use std::sync::Arc;

use drk::{
    blockchain::Rocks,
    cli::{Config, DarkfidConfig},
    client::Client,
    rpc::{
        jsonrpc::{error as jsonerr, request as jsonreq, response as jsonresp, send_request},
        jsonrpc::{ErrorCode::*, JsonRequest, JsonResult},
        rpcserver::{listen_and_serve, RequestHandler, RpcServerConfig},
    },
    serial::{deserialize, serialize},
    util::{assign_id, decimals, decode_base10, expand_path, join_config_path, TokenList},
    wallet::WalletDb,
    Result,
};

#[derive(Clone)]
struct Darkfid {
    config: DarkfidConfig,
    wallet: Arc<WalletDb>,
    client: Arc<Mutex<Client>>,
    tokenlist: TokenList,
}

#[async_trait]
impl RequestHandler for Darkfid {
    // TODO: ServerError codes should be part of the lib.
    async fn handle_request(&self, req: JsonRequest) -> JsonResult {
        if req.params.as_array().is_none() {
            return JsonResult::Err(jsonerr(InvalidParams, None, req.id));
        }

        debug!(target: "RPC", "--> {}", serde_json::to_string(&req).unwrap());

        match req.method.as_str() {
            Some("say_hello") => return self.say_hello(req.id, req.params).await,
            Some("create_wallet") => return self.create_wallet(req.id, req.params).await,
            Some("key_gen") => return self.key_gen(req.id, req.params).await,
            Some("get_key") => return self.get_key(req.id, req.params).await,
            Some("get_token_id") => return self.get_token_id(req.id, req.params).await,
            Some("features") => return self.features(req.id, req.params).await,
            Some("deposit") => return self.deposit(req.id, req.params).await,
            Some("withdraw") => return self.withdraw(req.id, req.params).await,
            Some("transfer") => return self.transfer(req.id, req.params).await,
            Some(_) | None => return JsonResult::Err(jsonerr(MethodNotFound, None, req.id)),
        };
    }
}

impl Darkfid {
    async fn new(config_path: PathBuf) -> Result<Self> {
        let config: DarkfidConfig = Config::<DarkfidConfig>::load(config_path)?;
        let wallet = WalletDb::new(
            expand_path(&config.wallet_path)?.as_path(),
            config.wallet_password.clone(),
        )?;
        debug!(target: "DARKFID", "INIT WALLET WITH PATH {}", config.wallet_path);

        let rocks = Rocks::new(expand_path(&config.database_path.clone())?.as_path())?;

        let client = Client::new(
            rocks,
            (
                config.gateway_protocol_url.parse()?,
                config.gateway_publisher_url.parse()?,
            ),
            (
                expand_path(&config.mint_params_path.clone())?,
                expand_path(&config.spend_params_path.clone())?,
            ),
            wallet.clone(),
        )
        .await?;

        let client = Arc::new(Mutex::new(client));

        let tokenlist = TokenList::new()?;

        Ok(Self {
            config,
            wallet,
            client,
            tokenlist,
        })
    }

    // --> {"method": "say_hello", "params": []}
    // <-- {"result": "hello world"}
    async fn say_hello(&self, id: Value, _params: Value) -> JsonResult {
        JsonResult::Resp(jsonresp(json!("hello world"), id))
    }

    // --> {"method": "create_wallet", "params": []}
    // <-- {"result": true}
    async fn create_wallet(&self, id: Value, _params: Value) -> JsonResult {
        match self.wallet.init_db().await {
            Ok(()) => return JsonResult::Resp(jsonresp(json!(true), id)),
            Err(e) => {
                return JsonResult::Err(jsonerr(ServerError(-32001), Some(e.to_string()), id))
            }
        }
    }

    // --> {"method": "key_gen", "params": []}
    // <-- {"result": true}
    async fn key_gen(&self, id: Value, _params: Value) -> JsonResult {
        match self.wallet.key_gen() {
            Ok(()) => return JsonResult::Resp(jsonresp(json!(true), id)),
            Err(e) => {
                return JsonResult::Err(jsonerr(ServerError(-32002), Some(e.to_string()), id))
            }
        }
    }

    // --> {"method": "get_key", "params": []}
    // <-- {"result": "vdNS7oBj7KvsMWWmo9r96SV4SqATLrGsH2a3PGpCfJC"}
    async fn get_key(&self, id: Value, _params: Value) -> JsonResult {
        match self.wallet.get_keypairs() {
            Ok(v) => {
                let pk = v[0].public;
                let b58 = bs58::encode(serialize(&pk)).into_string();
                return JsonResult::Resp(jsonresp(json!(b58), id));
            }
            Err(e) => {
                return JsonResult::Err(jsonerr(ServerError(-32003), Some(e.to_string()), id))
            }
        }
    }

    // --> {"method": "get_token_id", "params": [token]}
    // <-- {"result": "Ht5G1RhkcKnpLVLMhqJc5aqZ4wYUEbxbtZwGCVbgU7DL"}
    async fn get_token_id(&self, id: Value, params: Value) -> JsonResult {
        let args = params.as_array();

        if args.is_none() {
            return JsonResult::Err(jsonerr(InvalidParams, None, id));
        }

        let args = args.unwrap();
        let symbol = args[0].as_str();

        if symbol.is_none() {
            return JsonResult::Err(jsonerr(InvalidParams, None, id));
        }
        let symbol = symbol.unwrap();

        let result: Result<Value> = async {
            let token_id = self.tokenlist.clone().search_id(symbol)?;
            Ok(json!(token_id))
        }
        .await;

        match result {
            Ok(res) => JsonResult::Resp(jsonresp(json!(res), json!(res))),
            Err(err) => JsonResult::Err(jsonerr(InternalError, Some(err.to_string()), json!(id))),
        }
    }

    // --> {""method": "features", "params": []}
    // <-- {"result": { "network": ["btc", "sol"] } }
    async fn features(&self, id: Value, _params: Value) -> JsonResult {
        // TODO: return a dictionary of features
        let req = jsonreq(json!("features"), json!([]));
        let rep: JsonResult;
        match send_request(&self.config.cashier_rpc_url, json!(req)).await {
            Ok(v) => rep = v,
            Err(e) => {
                return JsonResult::Err(jsonerr(ServerError(-32004), Some(e.to_string()), id))
            }
        }

        match rep {
            JsonResult::Resp(r) => return JsonResult::Resp(r),
            JsonResult::Err(e) => return JsonResult::Err(e),
            JsonResult::Notif(_) => return JsonResult::Err(jsonerr(InternalError, None, id)),
        }
    }

    // --> {"method": "deposit", "params": [network, token, publickey]}
    // The publickey sent here is used so the cashier can know where to send
    // assets once the deposit is received.
    // <-- {"result": "Ht5G1RhkcKnpLVLMhqJc5aqZ4wYUEbxbtZwGCVbgU7DL"}
    async fn deposit(&self, id: Value, params: Value) -> JsonResult {
        let args = params.as_array();

        if args.is_none() {
            return JsonResult::Err(jsonerr(InvalidParams, None, id));
        }

        let args = args.unwrap();
        if args.len() != 2 {
            return JsonResult::Err(jsonerr(InvalidParams, None, id));
        }

        let network = &args[0];
        let token = &args[1];

        if token.as_str().is_none() {
            return JsonResult::Err(jsonerr(InvalidParams, None, id));
        }

        let token = token.as_str().unwrap();

        if network.as_str().is_none() {
            return JsonResult::Err(jsonerr(InvalidParams, None, id));
        }

        let network = network.as_str().unwrap();

        let token_id = match assign_id(&network, &token, self.tokenlist.clone()) {
            Ok(t) => t,
            Err(_e) => {
                debug!(target: "DARKFID", "TOKEN ID IS ERR");
                // TODO: this should return the relevant drk error
                // right now it just flattens it into ParseError
                return JsonResult::Err(jsonerr(ParseError, None, id));
            }
        };

        // TODO: Optional sanity checking here, but cashier *must* do so too.

        let pubkey: String;
        match self.wallet.get_keypairs() {
            Ok(v) => {
                let pk = v[0].public;
                let pk = serialize(&pk);
                pubkey = bs58::encode(pk).into_string();
            }
            Err(e) => {
                return JsonResult::Err(jsonerr(ServerError(-32003), Some(e.to_string()), id))
            }
        }

        // Send request to cashier. If the cashier supports the requested network
        // (and token), it shall return a valid address where assets can be deposited.
        // If not, an error is returned, and forwarded to the method caller.
        let req = jsonreq(json!("deposit"), json!([network, token_id, pubkey]));
        let rep: JsonResult;
        match send_request(&self.config.cashier_rpc_url, json!(req)).await {
            Ok(v) => rep = v,
            Err(e) => {
                debug!(target: "DARKFID", "REQUEST IS ERR");
                return JsonResult::Err(jsonerr(ServerError(-32004), Some(e.to_string()), id));
            }
        }

        match rep {
            JsonResult::Resp(r) => return JsonResult::Resp(r),
            JsonResult::Err(e) => return JsonResult::Err(e),
            JsonResult::Notif(_n) => return JsonResult::Err(jsonerr(InternalError, None, id)),
        }
    }

    // --> {"method": "withdraw", "params": [network, token, publickey, amount]}
    // The publickey sent here is the address where the caller wants to receive
    // the tokens they plan to withdraw.
    // On request, send request to cashier to get deposit address, and then transfer
    // dark assets to the cashier's wallet. Following that, the cashier should return
    // a transaction ID of them sending the funds that are requested for withdrawal.
    // <-- {"result": "txID"}
    async fn withdraw(&self, id: Value, params: Value) -> JsonResult {
        let args = params.as_array();

        if args.is_none() {
            return JsonResult::Err(jsonerr(InvalidParams, None, id));
        }

        let args = args.unwrap();

        if args.len() != 4 {
            return JsonResult::Err(jsonerr(InvalidParams, None, id));
        }

        let network = &args[0];
        let token = &args[1];
        let address = &args[2];
        let amount = &args[3];
<<<<<<< HEAD

        if token.as_str().is_none() {
            return JsonResult::Err(jsonerr(InvalidParams, None, id));
        }

        let token = token.as_str().unwrap();

=======

        if token.as_str().is_none() {
            return JsonResult::Err(jsonerr(InvalidParams, None, id));
        }

        let token = token.as_str().unwrap();

>>>>>>> ce2e5d60
        if network.as_str().is_none() {
            return JsonResult::Err(jsonerr(InvalidParams, None, id));
        }

        let network = network.as_str().unwrap();

        if amount.as_f64().is_none() {
            return JsonResult::Err(jsonerr(InvalidParams, None, id));
        }

        let amount = amount.as_str().unwrap();

        // TODO: get rid of these unwraps
        let decimals = decimals(network, token, self.tokenlist.clone()).unwrap();
<<<<<<< HEAD
        let amount_in_apo = decode_base10(amount, decimals).unwrap();
=======
        let amount_in_apo = decode_base10(amount, decimals, true).unwrap();
>>>>>>> ce2e5d60

        let token_id = match assign_id(&network, &token, self.tokenlist.clone()) {
            Ok(t) => t,
            Err(_e) => {
                debug!(target: "DARKFID", "TOKEN ID IS ERR");
                // TODO: this should return the relevant drk error
                // right now it just flattens it into ParseError
                return JsonResult::Err(jsonerr(ParseError, None, id));
            }
        };

        let req = jsonreq(
            json!("withdraw"),
            json!([network, token_id, address, amount_in_apo]),
        );
        let rep: JsonResult;
        match send_request(&self.config.cashier_rpc_url, json!(req)).await {
            Ok(v) => rep = v,
            Err(e) => {
                debug!(target: "DARKFID", "REQUEST IS ERR");
                return JsonResult::Err(jsonerr(ServerError(-32004), Some(e.to_string()), id));
            }
        }

        match rep {
            JsonResult::Resp(r) => return JsonResult::Resp(r),
            JsonResult::Err(e) => return JsonResult::Err(e),
            JsonResult::Notif(_n) => return JsonResult::Err(jsonerr(InternalError, None, id)),
        }
    }

    // --> {"method": "transfer", [dToken, address, amount]}
    // <-- {"result": "txID"}
    async fn transfer(&self, id: Value, params: Value) -> JsonResult {
        let args = params.as_array();

        if args.is_none() {
            return JsonResult::Err(jsonerr(InvalidParams, None, id));
        }

        let args = args.unwrap();

        if args.len() != 3 {
            return JsonResult::Err(jsonerr(InvalidParams, None, id));
        }

        let token = &args[0];
        let address = &args[1];
        let amount = &args[2];

        if token.as_str().is_none() {
            return JsonResult::Err(jsonerr(InvalidParams, None, id));
        }

        let token = address.as_str().unwrap();

        if address.as_str().is_none() {
            return JsonResult::Err(jsonerr(InvalidParams, None, id));
        }

        let address = address.as_str().unwrap();

        if amount.as_f64().is_none() {
            return JsonResult::Err(jsonerr(InvalidParams, None, id));
        }

        let amount = amount.as_f64().unwrap();

        // TODO: get tokenID from walletdb
        //let result: Result<()> = async {
        //    let token_id = parse_wrapped_token(token, self.tokenlist.clone())?;
        //    let address = bs58::decode(&address).into_vec()?;
        //    let address: jubjub::SubgroupPoint = deserialize(&address)?;
        //    self.client
        //        .lock()
        //        .await
        //        .transfer(token_id, address, amount)
        //        .await?;
        //    Ok(())
        //}
        //.await;

        //match result {
        //    Ok(res) => JsonResult::Resp(jsonresp(json!(res), json!(id))),
        //    Err(err) => JsonResult::Err(jsonerr(InternalError, Some(err.to_string()), json!(id))),
        //}
        return JsonResult::Err(jsonerr(
            ServerError(-32005),
            Some("failed to withdraw".to_string()),
            id,
        ));
    }
}

#[async_std::main]
async fn main() -> Result<()> {
    let args = clap_app!(darkfid =>
        (@arg CONFIG: -c --config +takes_value "Sets a custom config file")
        (@arg verbose: -v --verbose "Increase verbosity")
    )
    .get_matches();

    let config_path = if args.is_present("CONFIG") {
        PathBuf::from(args.value_of("CONFIG").unwrap())
    } else {
        join_config_path(&PathBuf::from("darkfid.toml"))?
    };

    let loglevel = if args.is_present("verbose") {
        log::Level::Debug
    } else {
        log::Level::Info
    };

    simple_logger::init_with_level(loglevel)?;

    let darkfid = Darkfid::new(config_path).await?;

    let server_config = RpcServerConfig {
        socket_addr: darkfid.config.rpc_listen_address.clone(),
        use_tls: darkfid.config.serve_tls,
        identity_path: expand_path(&darkfid.config.tls_identity_path.clone())?,
        identity_pass: darkfid.config.tls_identity_password.clone(),
    };

    listen_and_serve(server_config, darkfid).await
}

mod tests {

    //#[test]
    //fn test_token_parsing() {
    //    let token = "usdc";

    //    let vec: Vec<char> = token.chars().collect();
    //    let mut counter = 0;
    //    for c in vec {
    //        if c.is_alphabetic() {
    //            counter += 1;
    //            println!("Found letter: {}", c)
    //        }
    //    }
    //    if counter == token.len() {
    //        println!("Every character is a letter");
    //    }
    //}
}<|MERGE_RESOLUTION|>--- conflicted
+++ resolved
@@ -283,7 +283,6 @@
         let token = &args[1];
         let address = &args[2];
         let amount = &args[3];
-<<<<<<< HEAD
 
         if token.as_str().is_none() {
             return JsonResult::Err(jsonerr(InvalidParams, None, id));
@@ -291,15 +290,6 @@
 
         let token = token.as_str().unwrap();
 
-=======
-
-        if token.as_str().is_none() {
-            return JsonResult::Err(jsonerr(InvalidParams, None, id));
-        }
-
-        let token = token.as_str().unwrap();
-
->>>>>>> ce2e5d60
         if network.as_str().is_none() {
             return JsonResult::Err(jsonerr(InvalidParams, None, id));
         }
@@ -314,11 +304,7 @@
 
         // TODO: get rid of these unwraps
         let decimals = decimals(network, token, self.tokenlist.clone()).unwrap();
-<<<<<<< HEAD
-        let amount_in_apo = decode_base10(amount, decimals).unwrap();
-=======
         let amount_in_apo = decode_base10(amount, decimals, true).unwrap();
->>>>>>> ce2e5d60
 
         let token_id = match assign_id(&network, &token, self.tokenlist.clone()) {
             Ok(t) => t,
